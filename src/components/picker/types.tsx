import React, {PropsWithChildren, ReactNode} from 'react';
import {FlatListProps, StyleProp, ViewStyle, TextStyle} from 'react-native';
import {ExpandableOverlayProps, ExpandableOverlayMethods} from '../../incubator/expandableOverlay';
import {ModalTopBarProps} from '../modal/TopBar';
// TODO: Replace with new TextField Props after migration to new TextField has completed
// import {TextFieldProps} from '../../../typings/components/Inputs';
import {TextFieldMethods, TextFieldProps as NewTextFieldProps} from '../../incubator/TextField';

// Note: enum values are uppercase due to legacy
export enum PickerModes {
  SINGLE = 'SINGLE',
  MULTI = 'MULTI'
}

export enum PickerFieldTypes {
  form = 'form',
  filter = 'filter',
  settings = 'settings'
}

// TODO: Remove type
// type PickerValueDeprecated = {value: string | number; label: string};

export type PickerSingleValue = string | number;
export type PickerMultiValue = PickerSingleValue[];
export type PickerValue = PickerSingleValue | PickerMultiValue | undefined;

type RenderPickerOverloads<ValueType> = ValueType extends PickerValue
  ? (value?: ValueType, label?: string) => React.ReactElement
  : never;
type RenderPicker = RenderPickerOverloads<PickerValue>;

type RenderCustomModalProps = {
  visible: boolean;
  toggleModal: (show: boolean) => void;
  onSearchChange: (searchValue: string) => void;
  children: ReactNode;
  // onDone is relevant to multi mode only
  onDone: () => void;
  onCancel: () => void;
};

export interface PickerSearchStyle {
  icon?: number;
  color?: string;
  placeholderTextColor?: string;
  selectionColor?: string;
}

<<<<<<< HEAD
export type PickerBaseProps = Omit<NewTextFieldProps, 'value' | 'onChange'> &
  ThemeComponent & {
    /* ...TextField.propTypes, */
    /**
     * Temporary prop required for migration to Picker's new API
     */
    migrate?: boolean;
    /**
     * Temporary prop required for inner text field migration
     */
    migrateTextField?: boolean;
    /**
     * Pass for different field type UI (form, filter or settings)
     */
    fieldType?: PickerFieldTypes;
    /**
     * Picker current value in the shape of {value: ..., label: ...}, for custom shape use 'getItemValue' prop
     */
    value?: PickerValue;
    /**
     * Callback for when picker value change
     */
    onChange?: (value: PickerValue) => void;
    /**
     * SINGLE mode or MULTI mode
     */
    mode?: PickerModes;
    /**
     * Limit the number of selected items
     */
    selectionLimit?: number;
    /**
     * Adds blur effect to picker modal (iOS only)
     */
    enableModalBlur?: boolean;
    /**
     * Render custom picker - input will be value (see above)
     * Example:
     * renderPicker = (selectedItem) => {...}
     */
    renderPicker?: RenderPicker;
    /**
     * Render custom picker item
     */
    renderItem?: (
      value: PickerValue,
      itemProps: PickerItemProps & {isSelected: boolean; isItemDisabled: boolean},
      label?: string
    ) => React.ReactElement;
    /**
     * Render custom picker modal (e.g ({visible, children, toggleModal}) => {...})
     */
    renderCustomModal?: (modalProps: RenderCustomModalProps) => React.ReactElement;
    /**
     * Custom picker props (when using renderPicker, will apply on the button wrapper)
     */
    customPickerProps?: ExpandableOverlayProps;
    /**
     * Add onPress callback for when pressing the picker
     */
    onPress?: () => void;
    /**
     * @deprecated
     * A function that extract the unique value out of the value prop in case value has a custom structure (e.g. {myValue, myLabel})
     */
    getItemValue?: (value: PickerValue) => any;
    /**
     * @deprecated
     * A function that extract the label out of the value prop in case value has a custom structure (e.g. {myValue, myLabel})
     */
    getItemLabel?: (value: PickerValue) => string;
    /**
     * A function that returns the label to show for the selected Picker value
     */
    getLabel?: (value: PickerValue) => string;
    /**
     * The picker modal top bar props
     */
    topBarProps?: ModalTopBarProps;
    /**
     * Show search input to filter picker items by label
     */
    showSearch?: boolean;
    /**
     * Style object for the search input (only when passing showSearch)
     */
    searchStyle?: PickerSearchStyle;
    /**
     * Placeholder text for the search input (only when passing showSearch)
     */
    searchPlaceholder?: string;
    /**
     * callback for picker modal search input text change (only when passing showSearch)
     */
    onSearchChange?: (searchValue: string, filteredChildren?: ReactNode | undefined) => void;
    /**
     * Render custom search input (only when passing showSearch)
     */
    renderCustomSearch?: (props: PickerItemsListProps) => React.ReactElement;
    // /**
    //  * @deprecated pass useWheelPicker prop instead
    //  * Allow to use the native picker solution (different style for iOS and Android)
    //  */
    // useNativePicker?: boolean;
    /**
     * Use wheel picker instead of a list picker
     */
    useWheelPicker?: boolean;
    /**
     * Pass props to the list component that wraps the picker options (allows to control FlatList behavior)
     */
    listProps?: Partial<FlatListProps<any>>;
    /**
     * Pass props to the picker modal
     */
    pickerModalProps?: object;
    /**
     * Custom container style
     */
    containerStyle?: StyleProp<ViewStyle>;
    /**
     * Callback for modal onShow event
     */
    onShow?: () => void;
    /**
     * Add safe area in the Picker modal view
     */
    useSafeArea?: boolean;
    /**
     * Data source for Picker
     */
    items?: Pick<PickerItemProps, 'label' | 'value' | 'disabled'>[];
    /**
     * Component test id
     */
    testID?: string;
    children?: ReactNode | undefined;
  };
=======
export type PickerBaseProps = Omit<NewTextFieldProps, 'value' | 'onChange'> & {
  /* ...TextField.propTypes, */
  /**
   * Temporary prop required for migration to Picker's new API
   */
  migrate?: boolean;
  /**
   * Temporary prop required for inner text field migration
   */
  migrateTextField?: boolean;
  /**
   * Pass for different field type UI (form, filter or settings)
   */
  fieldType?: PickerFieldTypes;
  /**
   * Picker current value in the shape of {value: ..., label: ...}, for custom shape use 'getItemValue' prop
   */
  value?: PickerValue;
  /**
   * Callback for when picker value change
   */
  onChange?: (value: PickerValue) => void;
  /**
   * SINGLE mode or MULTI mode
   */
  mode?: PickerModes;
  /**
   * Limit the number of selected items
   */
  selectionLimit?: number;
  /**
   * Adds blur effect to picker modal (iOS only)
   */
  enableModalBlur?: boolean;
  /**
   * Render custom picker - input will be value (see above)
   * Example:
   * renderPicker = (selectedItem) => {...}
   */
  renderPicker?: RenderPicker;
  /**
   * Render custom picker item
   */
  renderItem?: (
    value: PickerValue,
    itemProps: PickerItemProps & {isSelected: boolean; isItemDisabled: boolean},
    label?: string
  ) => React.ReactElement;
  /**
   * Render custom picker modal (e.g ({visible, children, toggleModal}) => {...})
   */
  renderCustomModal?: (modalProps: RenderCustomModalProps) => React.ReactElement;
  /**
   * Custom picker props (when using renderPicker, will apply on the button wrapper)
   */
  customPickerProps?: ExpandableOverlayProps;
  /**
   * Add onPress callback for when pressing the picker
   */
  onPress?: () => void;
  /**
   * @deprecated
   * A function that extract the unique value out of the value prop in case value has a custom structure (e.g. {myValue, myLabel})
   */
  getItemValue?: (value: PickerValue) => any;
  /**
   * @deprecated
   * A function that extract the label out of the value prop in case value has a custom structure (e.g. {myValue, myLabel})
   */
  getItemLabel?: (value: PickerValue) => string;
  /**
   * A function that returns the label to show for the selected Picker value
   */
  getLabel?: (value: PickerValue) => string;
  /**
   * The picker modal top bar props
   */
  topBarProps?: ModalTopBarProps;
  /**
   * Show search input to filter picker items by label
   */
  showSearch?: boolean;
  /**
   * Style object for the search input (only when passing showSearch)
   */
  searchStyle?: PickerSearchStyle;
  /**
   * Placeholder text for the search input (only when passing showSearch)
   */
  searchPlaceholder?: string;
  /**
   * callback for picker modal search input text change (only when passing showSearch)
   */
  onSearchChange?: (searchValue: string) => void;
  /**
   * Render custom search input (only when passing showSearch)
   */
  renderCustomSearch?: (props: PickerItemsListProps) => React.ReactElement;
  // /**
  //  * @deprecated pass useWheelPicker prop instead
  //  * Allow to use the native picker solution (different style for iOS and Android)
  //  */
  // useNativePicker?: boolean;
  /**
   * Use wheel picker instead of a list picker
   */
  useWheelPicker?: boolean;
  /**
   * Pass props to the list component that wraps the picker options (allows to control FlatList behavior)
   */
  listProps?: Partial<FlatListProps<any>>;
  /**
   * Pass props to the picker modal
   */
  pickerModalProps?: object;
  /**
   * Custom container style
   */
  containerStyle?: StyleProp<ViewStyle>;
  /**
   * Callback for modal onShow event
   */
  onShow?: () => void;
  /**
   * Add safe area in the Picker modal view
   */
  useSafeArea?: boolean;
  /**
   * Data source for Picker
   */
  items?: Pick<PickerItemProps, 'label' | 'value' | 'disabled'>[];
  /**
   * Component test id
   */
  testID?: string;
  children?: ReactNode | undefined;
};
>>>>>>> f1e55578

export type PickerPropsWithSingle = PickerBaseProps & {
  mode?: PickerModes.SINGLE;
  value?: PickerSingleValue;
};

export type PickerPropsWithMulti = PickerBaseProps & {
  mode?: PickerModes.MULTI;
  value?: PickerMultiValue;
};

export type PickerProps = PickerPropsWithSingle | PickerPropsWithMulti;

export interface PickerItemProps {
  /**
   * Item's value
   */
  value: PickerSingleValue;
  /**
   * Item's label
   */
  label: string;
  /**
   * Item's label style
   */
  labelStyle?: StyleProp<TextStyle>;
  /**
   * Custom function for the item label (e.g (value) => customLabel)
   */
  getItemLabel?: PickerProps['getItemLabel'];
  /**
   * @deprecated Function to return the value out of the item value prop when value is custom shaped.
   */
  getItemValue?: PickerProps['getItemValue'];
  /**
   * Render custom item
   */
  renderItem?: PickerProps['renderItem'];
  /**
   * Pass to change the selected icon
   */
  selectedIcon?: number;
  /**
   * Pass to change the selected icon color
   */
  selectedIconColor?: string;
  /**
   * Is the item disabled
   */
  disabled?: boolean;
  /**
   * Callback for onPress action
   * @param selected true\false in multi mode and undefined in single mode
   */
  onPress?: (selected?: boolean) => void;
  /**
   * Component test id
   */
  testID?: string;
}

export interface PickerContextProps
  extends Pick<PickerProps, 'migrate' | 'value' | 'getItemValue' | 'getItemLabel' | 'renderItem' | 'selectionLimit'> {
  onPress: (value: PickerSingleValue) => void;
  isMultiMode: boolean;
  onSelectedLayout: (event: any) => any;
  selectionLimit: PickerProps['selectionLimit'];
}

export type PickerItemsListProps = Pick<
  PropsWithChildren<PickerProps>,
  | 'topBarProps'
  | 'listProps'
  | 'children'
  | 'showSearch'
  | 'searchStyle'
  | 'searchPlaceholder'
  | 'onSearchChange'
  | 'renderCustomSearch'
  | 'useSafeArea'
  | 'useWheelPicker'
  | 'testID'
> & {
  items?: {value: any; label: any}[];
};

export type PickerMethods = TextFieldMethods & ExpandableOverlayMethods;<|MERGE_RESOLUTION|>--- conflicted
+++ resolved
@@ -47,146 +47,6 @@
   selectionColor?: string;
 }
 
-<<<<<<< HEAD
-export type PickerBaseProps = Omit<NewTextFieldProps, 'value' | 'onChange'> &
-  ThemeComponent & {
-    /* ...TextField.propTypes, */
-    /**
-     * Temporary prop required for migration to Picker's new API
-     */
-    migrate?: boolean;
-    /**
-     * Temporary prop required for inner text field migration
-     */
-    migrateTextField?: boolean;
-    /**
-     * Pass for different field type UI (form, filter or settings)
-     */
-    fieldType?: PickerFieldTypes;
-    /**
-     * Picker current value in the shape of {value: ..., label: ...}, for custom shape use 'getItemValue' prop
-     */
-    value?: PickerValue;
-    /**
-     * Callback for when picker value change
-     */
-    onChange?: (value: PickerValue) => void;
-    /**
-     * SINGLE mode or MULTI mode
-     */
-    mode?: PickerModes;
-    /**
-     * Limit the number of selected items
-     */
-    selectionLimit?: number;
-    /**
-     * Adds blur effect to picker modal (iOS only)
-     */
-    enableModalBlur?: boolean;
-    /**
-     * Render custom picker - input will be value (see above)
-     * Example:
-     * renderPicker = (selectedItem) => {...}
-     */
-    renderPicker?: RenderPicker;
-    /**
-     * Render custom picker item
-     */
-    renderItem?: (
-      value: PickerValue,
-      itemProps: PickerItemProps & {isSelected: boolean; isItemDisabled: boolean},
-      label?: string
-    ) => React.ReactElement;
-    /**
-     * Render custom picker modal (e.g ({visible, children, toggleModal}) => {...})
-     */
-    renderCustomModal?: (modalProps: RenderCustomModalProps) => React.ReactElement;
-    /**
-     * Custom picker props (when using renderPicker, will apply on the button wrapper)
-     */
-    customPickerProps?: ExpandableOverlayProps;
-    /**
-     * Add onPress callback for when pressing the picker
-     */
-    onPress?: () => void;
-    /**
-     * @deprecated
-     * A function that extract the unique value out of the value prop in case value has a custom structure (e.g. {myValue, myLabel})
-     */
-    getItemValue?: (value: PickerValue) => any;
-    /**
-     * @deprecated
-     * A function that extract the label out of the value prop in case value has a custom structure (e.g. {myValue, myLabel})
-     */
-    getItemLabel?: (value: PickerValue) => string;
-    /**
-     * A function that returns the label to show for the selected Picker value
-     */
-    getLabel?: (value: PickerValue) => string;
-    /**
-     * The picker modal top bar props
-     */
-    topBarProps?: ModalTopBarProps;
-    /**
-     * Show search input to filter picker items by label
-     */
-    showSearch?: boolean;
-    /**
-     * Style object for the search input (only when passing showSearch)
-     */
-    searchStyle?: PickerSearchStyle;
-    /**
-     * Placeholder text for the search input (only when passing showSearch)
-     */
-    searchPlaceholder?: string;
-    /**
-     * callback for picker modal search input text change (only when passing showSearch)
-     */
-    onSearchChange?: (searchValue: string, filteredChildren?: ReactNode | undefined) => void;
-    /**
-     * Render custom search input (only when passing showSearch)
-     */
-    renderCustomSearch?: (props: PickerItemsListProps) => React.ReactElement;
-    // /**
-    //  * @deprecated pass useWheelPicker prop instead
-    //  * Allow to use the native picker solution (different style for iOS and Android)
-    //  */
-    // useNativePicker?: boolean;
-    /**
-     * Use wheel picker instead of a list picker
-     */
-    useWheelPicker?: boolean;
-    /**
-     * Pass props to the list component that wraps the picker options (allows to control FlatList behavior)
-     */
-    listProps?: Partial<FlatListProps<any>>;
-    /**
-     * Pass props to the picker modal
-     */
-    pickerModalProps?: object;
-    /**
-     * Custom container style
-     */
-    containerStyle?: StyleProp<ViewStyle>;
-    /**
-     * Callback for modal onShow event
-     */
-    onShow?: () => void;
-    /**
-     * Add safe area in the Picker modal view
-     */
-    useSafeArea?: boolean;
-    /**
-     * Data source for Picker
-     */
-    items?: Pick<PickerItemProps, 'label' | 'value' | 'disabled'>[];
-    /**
-     * Component test id
-     */
-    testID?: string;
-    children?: ReactNode | undefined;
-  };
-=======
 export type PickerBaseProps = Omit<NewTextFieldProps, 'value' | 'onChange'> & {
   /* ...TextField.propTypes, */
   /**
@@ -280,7 +140,7 @@
   /**
    * callback for picker modal search input text change (only when passing showSearch)
    */
-  onSearchChange?: (searchValue: string) => void;
+  onSearchChange?: (searchValue: string, filteredChildren?: ReactNode | undefined) => void;
   /**
    * Render custom search input (only when passing showSearch)
    */
@@ -324,7 +184,6 @@
   testID?: string;
   children?: ReactNode | undefined;
 };
->>>>>>> f1e55578
 
 export type PickerPropsWithSingle = PickerBaseProps & {
   mode?: PickerModes.SINGLE;
