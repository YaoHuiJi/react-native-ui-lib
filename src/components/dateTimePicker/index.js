import _ from 'lodash';
import PropTypes from 'prop-types';
import moment from 'moment';
import React from 'react';
import {StyleSheet} from 'react-native';
import RNDateTimePicker from '@react-native-community/datetimepicker';
import {Constants} from '../../helpers';
import {Colors} from '../../style';
import Assets from '../../assets';
import {BaseComponent} from '../../commons';
import {TextField} from '../inputs';
import Dialog from '../dialog';
import View from '../view';
import Button from '../button';

const MODES = {
  DATE: 'date',
  TIME: 'time'
};

/*eslint-disable*/
/**
 * @description: Date and Time Picker Component that wraps RNDateTimePicker for date and time modes.
 * @example: https://github.com/wix/react-native-ui-lib/blob/master/demo/src/screens/componentScreens/DateTimePickerScreen.js
 * @important: DateTimePicker uses a native library. You MUST add and link the native library to both iOS and Android projects.
 * @extends: @react-native-community/datetimepicker
 * @extendslink: https://github.com/react-native-community/react-native-datetimepicker#react-native-datetimepicker
 */
/*eslint-enable*/

class DateTimePicker extends BaseComponent {
  static displayName = 'DateTimePicker';
  static propTypes = {
    ...TextField.propTypes,
    /**
     * The type of picker to display ('date' or 'time')
     */
    mode: PropTypes.oneOf(Object.values(MODES)),
    /**
     * The initial value to set the picker to. Defaults to device's date / time
     */
    value: PropTypes.instanceOf(Date),
    /**
     * The onChange callback
     * NOTE: on Android called only after pressing 'Ok' button, on iOS called on every change in wheel picker
     */
    onChange: PropTypes.func,
    /**
     * The minimum date or time value to use
     */
    minimumDate: PropTypes.instanceOf(Date),
    /**
     * The maximum date or time value to use
     */
    maximumDate: PropTypes.instanceOf(Date),
    /**
     * The date format for the text display
     */
    dateFormat: PropTypes.string,
    /**
     * The time format for the text display
     */
    timeFormat: PropTypes.string,
    /**
     * Allows changing of the locale of the component (iOS only)
     */
    locale: PropTypes.string,
    /**
     * Allows changing of the time picker to a 24 hour format (Android only)
     */
    is24Hour: PropTypes.bool,
    /**
     * The interval at which minutes can be selected. Possible values are: 1, 2, 3, 4, 5, 6, 10, 12, 15, 20, 30 (iOS only)
     */
    minuteInterval: PropTypes.number,
    /**
     * Allows changing of the timeZone of the date picker. By default it uses the device's time zone (iOS only)
     */
    timeZoneOffsetInMinutes: PropTypes.number,
    /**
     * Props to pass the Dialog component
     */
    dialogProps: PropTypes.object
  };

  static defaultProps = {
    ...TextField.defaultProps,
    mode: MODES.DATE
  };

  constructor(props) {
    super(props);

    const initialValue = props.value;
    this.chosenDate = initialValue;

    this.state = {
      showExpandableOverlay: false,
      value: initialValue
    };
  }

  generateStyles() {
    this.styles = createStyles(this.props);
  }

  handleChange = (event = {}, date) => {
    if (event.type !== 'dismissed' && date !== undefined) {
      this.chosenDate = date;

      if (Constants.isAndroid) {
        this.onDonePressed();
      }
    }
  };

  toggleExpandableOverlay = callback => {
<<<<<<< HEAD
    this.setState({showExpandableOverlay: !this.state.showExpandableOverlay},
      () => {
        if (_.isFunction(callback)) {
          callback();
        }
      });
=======
    this.setState({showExpandableOverlay: !this.state.showExpandableOverlay}, () => {
      if (_.isFunction(callback)) {
        callback();
      }
    });
>>>>>>> a6f05460
  };

  onDonePressed = () =>
    this.toggleExpandableOverlay(() => {
      _.invoke(this.props, 'onChange', this.chosenDate);
<<<<<<< HEAD
      this.setState({chosenDate: this.chosenDate});
    });
=======
      this.setState({value: this.chosenDate});
    });

  getStringValue = () => {
    const {value} = this.state;
    const {mode, dateFormat, timeFormat} = this.getThemeProps();
    if (value) {
      const dateString =
        mode === MODES.DATE
          ? dateFormat
            ? moment(value).format(dateFormat)
            : value.toLocaleDateString()
          : timeFormat
            ? moment(value).format(timeFormat)
            : value.toLocaleTimeString();
      return dateString;
    }
  };
>>>>>>> a6f05460

  renderExpandableOverlay = () => {
    const {testID, dialogProps} = this.getThemeProps();
    const {showExpandableOverlay} = this.state;

    return (
      <Dialog
        migrate
        visible={showExpandableOverlay}
        width="100%"
        height={null}
        bottom
        centerH
        onDismiss={this.toggleExpandableOverlay}
        containerStyle={this.styles.dialog}
        testID={`${testID}.dialog`}
        supportedOrientations={[
          'portrait',
          'landscape',
          'landscape-left',
          'landscape-right'
        ]} // iOS only
        {...dialogProps}
      >
        <View useSafeArea>
          {this.renderHeader()}
          {this.renderDateTimePicker()}
        </View>
      </Dialog>
    );
  };

  renderHeader() {
    const {useCustomTheme} = this.props;

    return (
      <View row spread bg-white paddingH-20 style={this.styles.header}>
        <Button
          link
          iconSource={Assets.icons.x}
          iconStyle={{tintColor: Colors.dark10}}
          onPress={this.toggleExpandableOverlay}
        />
        <Button useCustomTheme={useCustomTheme} link iconSource={Assets.icons.check} onPress={this.onDonePressed}/>
      </View>
    );
  }

  renderDateTimePicker() {
    const {value, showExpandableOverlay} = this.state;
    const {mode, minimumDate, maximumDate, locale, is24Hour, minuteInterval, timeZoneOffsetInMinutes} = this.props;

    if (showExpandableOverlay) {
      return (
        <RNDateTimePicker
          mode={mode}
<<<<<<< HEAD
          value={chosenDate}
=======
          value={value || new Date()}
>>>>>>> a6f05460
          onChange={this.handleChange}
          minimumDate={minimumDate}
          maximumDate={maximumDate}
          locale={locale}
          is24Hour={is24Hour}
          minuteInterval={minuteInterval}
          timeZoneOffsetInMinutes={timeZoneOffsetInMinutes}
        />
      );
    }
  }

  renderExpandable = () => {
<<<<<<< HEAD
    return Constants.isAndroid
      ? this.renderDateTimePicker()
      : this.renderExpandableOverlay();
=======
    return Constants.isAndroid ? this.renderDateTimePicker() : this.renderExpandableOverlay();
>>>>>>> a6f05460
  };

  render() {
    const textInputProps = TextField.extractOwnProps(this.getThemeProps());
<<<<<<< HEAD
    const dateString =
      mode === MODES.DATE
        ? dateFormat
          ? moment(chosenDate).format(dateFormat)
          : chosenDate.toLocaleDateString()
        : timeFormat
          ? moment(chosenDate).format(timeFormat)
          : chosenDate.toLocaleTimeString();
=======
>>>>>>> a6f05460

    return (
      <TextField
        {...textInputProps}
<<<<<<< HEAD
        value={dateString}
=======
        value={this.getStringValue()}
>>>>>>> a6f05460
        expandable
        renderExpandable={this.renderExpandable}
        onToggleExpandableModal={this.toggleExpandableOverlay}
      />
    );
  }
}

export default DateTimePicker;

function createStyles(props) {
  const borderRadius = 12;

  const styles = StyleSheet.create({
    header: {
      height: 56,
      borderBottomWidth: 1,
      borderBottomColor: Colors.dark80
    },
    dialog: {
      backgroundColor: Colors.white,
      borderTopLeftRadius: borderRadius,
      borderTopRightRadius: borderRadius
    }
  });

  return styles;
}<|MERGE_RESOLUTION|>--- conflicted
+++ resolved
@@ -115,29 +115,16 @@
   };
 
   toggleExpandableOverlay = callback => {
-<<<<<<< HEAD
-    this.setState({showExpandableOverlay: !this.state.showExpandableOverlay},
-      () => {
-        if (_.isFunction(callback)) {
-          callback();
-        }
-      });
-=======
     this.setState({showExpandableOverlay: !this.state.showExpandableOverlay}, () => {
       if (_.isFunction(callback)) {
         callback();
       }
     });
->>>>>>> a6f05460
   };
 
   onDonePressed = () =>
     this.toggleExpandableOverlay(() => {
       _.invoke(this.props, 'onChange', this.chosenDate);
-<<<<<<< HEAD
-      this.setState({chosenDate: this.chosenDate});
-    });
-=======
       this.setState({value: this.chosenDate});
     });
 
@@ -156,7 +143,6 @@
       return dateString;
     }
   };
->>>>>>> a6f05460
 
   renderExpandableOverlay = () => {
     const {testID, dialogProps} = this.getThemeProps();
@@ -173,12 +159,7 @@
         onDismiss={this.toggleExpandableOverlay}
         containerStyle={this.styles.dialog}
         testID={`${testID}.dialog`}
-        supportedOrientations={[
-          'portrait',
-          'landscape',
-          'landscape-left',
-          'landscape-right'
-        ]} // iOS only
+        supportedOrientations={['portrait', 'landscape', 'landscape-left', 'landscape-right']} // iOS only
         {...dialogProps}
       >
         <View useSafeArea>
@@ -213,11 +194,7 @@
       return (
         <RNDateTimePicker
           mode={mode}
-<<<<<<< HEAD
-          value={chosenDate}
-=======
           value={value || new Date()}
->>>>>>> a6f05460
           onChange={this.handleChange}
           minimumDate={minimumDate}
           maximumDate={maximumDate}
@@ -231,37 +208,16 @@
   }
 
   renderExpandable = () => {
-<<<<<<< HEAD
-    return Constants.isAndroid
-      ? this.renderDateTimePicker()
-      : this.renderExpandableOverlay();
-=======
     return Constants.isAndroid ? this.renderDateTimePicker() : this.renderExpandableOverlay();
->>>>>>> a6f05460
   };
 
   render() {
     const textInputProps = TextField.extractOwnProps(this.getThemeProps());
-<<<<<<< HEAD
-    const dateString =
-      mode === MODES.DATE
-        ? dateFormat
-          ? moment(chosenDate).format(dateFormat)
-          : chosenDate.toLocaleDateString()
-        : timeFormat
-          ? moment(chosenDate).format(timeFormat)
-          : chosenDate.toLocaleTimeString();
-=======
->>>>>>> a6f05460
 
     return (
       <TextField
         {...textInputProps}
-<<<<<<< HEAD
-        value={dateString}
-=======
         value={this.getStringValue()}
->>>>>>> a6f05460
         expandable
         renderExpandable={this.renderExpandable}
         onToggleExpandableModal={this.toggleExpandableOverlay}
