/**
 * Please don't forget to declare all the exports also in the fake "src/index.ts" file
 */
export default {
  // Components
  get ActionBar() {
    return require('./components/actionBar').default;
  },
  get ActionSheet() {
    return require('./components/actionSheet').default;
  },
  get AnimatedImage() {
    return require('./components/animatedImage').default;
  },
  get AnimatedScanner() {
    return require('./components/animatedScanner').default;
  },
  get Avatar() {
    return require('./components/avatar').default;
  },
  get Badge() {
    return require('./components/badge').default;
  },
  get Button() {
    return require('./components/button').default;
  },
  get Card() {
    return require('./components/card').default;
  },
  get Carousel() {
    return require('./components/carousel').default;
  },
  get Checkbox() {
    return require('./components/checkbox').default;
  },
  get ColorPalette() {
    return require('./components/colorPalette').default;
  },
  get ColorPicker() {
    return require('./components/colorPicker').default;
  },
  get ColorSwatch() {
    return require('./components/colorSwatch').default;
  },
  get ConnectionStatusBar() {
    return require('./components/connectionStatusBar').default;
  },
  get Chip() {
    return require('./components/chip').default;
  },
  get Dialog() {
    return require('./components/dialog').default;
  },
  get Drawer() {
    return require('./components/drawer').default;
  },
  get ExpandableSection() {
    return require('./components/expandableSection').default;
  },
  get Fader() {
    return require('./components/fader').default;
  },
  get FloatingButton() {
    return require('./components/floatingButton').default;
  },
  get FeatureHighlight() {
    return require('./components/featureHighlight').default;
  },
  get GridListItem() {
    return require('./components/gridListItem').default;
  },
  get GridView() {
    return require('./components/gridView').default;
  },
  get Hint() {
    return require('./components/hint').default;
  },
  get Icon() {
    return require('./components/icon').default;
  },
  get Image() {
    return require('./components/image').default;
  },
  get ProgressiveImage() {
    return require('./components/progressiveImage').default;
  },
  get KeyboardAwareScrollView() {
    return require('./components/KeyboardAwareScrollView').KeyboardAwareScrollView;
  },
  get KeyboardAwareListView() {
    return require('./components/KeyboardAwareScrollView').KeyboardAwareListView;
  },
  get KeyboardAwareFlatList() {
    return require('./components/KeyboardAwareScrollView').KeyboardAwareFlatList;
  },
  get BaseInput() {
    return require('./components/baseInput').default;
  },
  get TextArea() {
    return require('./components/textArea').default;
  },
  get TextField() {
    return require('./components/textField/TextFieldMigrator').default;
    // return require('./components/textField').default;
  },
  // TODO: remove once TextField migration has completed
  get TextFieldMigrator() {
    return require('./components/textField/TextFieldMigrator').default;
  },
  get MaskedInput() {
    return require('./components/maskedInput').default;
  },
  get Modal() {
    return require('./components/modal').default;
  },
  get ListItem() {
    return require('./components/listItem').default;
  },
  get LoaderScreen() {
    return require('./components/loaderScreen').default;
  },
  get PageControl() {
    return require('./components/pageControl').default;
  },
  get PanningProvider() {
    return require('./components/panningViews/panningProvider').default;
  },
  get PanGestureView() {
    return require('./components/panningViews/panGestureView').default;
  },
  get PanListenerView() {
    return require('./components/panningViews/panListenerView').default;
  },
  get PanDismissibleView() {
    return require('./components/panningViews/panDismissibleView').default;
  },
  get PanResponderView() {
    return require('./components/panningViews/panResponderView').default;
  },
  get Picker() {
    return require('./components/picker').default;
  },
  get DateTimePicker() {
    return require('./components/dateTimePicker').default;
  },
  get ProgressBar() {
    return require('./components/progressBar').default;
  },
  get Slider() {
    return require('./components/slider').default;
  },
  get StateScreen() {
    return require('./components/stateScreen').default;
  },
  get GradientSlider() {
    return require('./components/slider/GradientSlider').default;
  },
  get ColorSliderGroup() {
    return require('./components/slider/ColorSliderGroup').default;
  },
  get Stepper() {
    return require('./components/stepper').default;
  },
  get TabController() {
    return require('./components/tabController').default;
  },
  get TabBar() { //TODO: remove on V7
    return require('./components/tabBar').default;
  },
  get ChipsInput() {
    return require('./components/chipsInput').default;
  },
  get RadioButton() {
    return require('./components/radioButton').default;
  },
  get RadioGroup() {
    return require('./components/radioGroup').default;
  },
  get ScrollBar() {
    return require('./components/scrollBar').default;
  },
  get SectionsWheelPicker() {
    return require('./components/sectionsWheelPicker').default;
  },
  get SegmentedControl() {
    return require('./components/segmentedControl').default;
  },
  get SharedTransition() {
    return require('./components/sharedTransition').default;
  },
  get StackAggregator() {
    return require('./components/stackAggregator').default;
  },
  get Switch() {
    return require('./components/switch').default;
  },
  get Text() {
    return require('./components/text').default;
  },
  get Toast() {
    return require('./components/toast').default;
  },
  get TouchableOpacity() {
    return require('./components/touchableOpacity').default;
  },
  get View() {
    return require('./components/view').default;
  },
  get Wizard() {
    return require('./components/wizard').default;
  },
  get WheelPickerDialog() {
    return require('./components/wheelPickerDialog').default;
  },
  get SkeletonView() {
    return require('./components/skeletonView').default;
  },

  // Assets
  get Assets() {
    return require('./assets').default;
  },

  // Commons
  get asBaseComponent() {
    return require('./commons').asBaseComponent;
  },
  get BaseComponent() {
    return require('./commons').BaseComponent;
  },
  get PureBaseComponent() {
    return require('./commons').PureBaseComponent;
  },
  get Constants() {
    return require('./commons').Constants;
  },
  get UIComponent() {
    return require('./commons').UIComponent;
  },
  get forwardRef() {
    return require('./commons').forwardRef;
  },
  get withScrollEnabler() {
    return require('./commons').withScrollEnabler;
  },
  get withScrollReached() {
    return require('./commons').withScrollReached;
  },
  get Modifiers() {
    return require('./commons').modifiers;
  },

  // Helpers
  get AvatarHelper() {
    return require('./helpers').AvatarHelper;
  },
  get DocsGenerator() {
    return require('./helpers').DocsGenerator;
  },

  // Services
  get LogService() {
    return require('./services').LogService;
  },
  get HapticService() {
    return require('./services').HapticService;
  },

  // NativeComponents
  get HighlighterOverlayView() {
    return require('./nativeComponents').HighlighterOverlayView;
  },
  get SafeAreaSpacerView() {
    return require('./nativeComponents').SafeAreaSpacerView;
  },
  get WheelPicker() {
    return require('./nativeComponents').WheelPicker;
  },
  get SafeAreaInsetsManager() {
    return require('./nativeComponents').SafeAreaInsetsManager;
  },
  get Keyboard() {
    return require('../lib/components/Keyboard').default;
  },

  // TestKits
  // get TextTestKit() {
  //   return require('./components/text/Text.driver').default;
  // },
  // get ImageTestKit() {
  //   return require('./components/image/Image.driver').default;
  // },
  // get ButtonTestKit() {
  //   return require('./components/button/Button.driver').default;
  // },
<<<<<<< HEAD
=======
  // export {default as TextFieldTestKit} from './incubator/TextField/TextField.driver';
  // get TextFieldTestKit() {
  //   return require('./incubator/TextField/TextField.driver').default;
  // },
>>>>>>> 806c9aef

  // Style
  get Colors() {
    return require('./style').Colors;
  },
  get ColorName() {
    return require('./style').ColorName;
  },
  get BorderRadiuses() {
    return require('./style').BorderRadiuses;
  },
  get Shadows() {
    return require('./style').Shadows;
  },
  get Spacings() {
    return require('./style').Spacings;
  },
  get Components() {
    return require('./style').Components;
  },
  get ComponentsColors() {
    return require('./style').ComponentsColors;
  },
  get ThemeManager() {
    return require('./style').ThemeManager;
  },
  get Typography() {
    return require('./style').Typography;
  },
  get Hooks() {
    return require('./hooks');
  },

  // Incubator
  get Incubator() {
    return require('./incubator');
  }
};<|MERGE_RESOLUTION|>--- conflicted
+++ resolved
@@ -293,13 +293,10 @@
   // get ButtonTestKit() {
   //   return require('./components/button/Button.driver').default;
   // },
-<<<<<<< HEAD
-=======
   // export {default as TextFieldTestKit} from './incubator/TextField/TextField.driver';
   // get TextFieldTestKit() {
   //   return require('./incubator/TextField/TextField.driver').default;
   // },
->>>>>>> 806c9aef
 
   // Style
   get Colors() {
