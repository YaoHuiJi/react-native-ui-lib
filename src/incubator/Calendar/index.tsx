import React, {PropsWithChildren, useCallback, useMemo, useRef, useState} from 'react';
import {useSharedValue, useAnimatedReaction, runOnJS} from 'react-native-reanimated';
import {FlashListPackage} from 'optionalDeps';
import {Constants} from '../../commons/new';
import {generateMonthItems} from './helpers/CalendarProcessor';
import {addHeaders} from './helpers/DataProcessor';
import {isSameMonth, getTimestamp, addYears} from './helpers/DateUtils';
import {CalendarContextProps, CalendarProps, FirstDayOfWeek, UpdateSource, DateObjectWithOptionalDay} from './types';
import CalendarContext from './CalendarContext';
import CalendarItem from './CalendarItem';
import Agenda from './Agenda';
import TodayButton from './TodayButton';
import Header from './Header';
import {useDidUpdate} from 'hooks';

const {FlashList} = FlashListPackage;

const VIEWABILITY_CONFIG = {itemVisiblePercentThreshold: 95, minimumViewTime: 200};
const YEARS_RANGE = 1;
const PAGE_RELOAD_THRESHOLD = 3;
const NOW = Date.now(); // so the 'initialDate' effect won't get called since the now differes on every rerender 

function Calendar(props: PropsWithChildren<CalendarProps>) {
  const {
    data,
    children,
    initialDate = NOW,
    firstDayOfWeek = FirstDayOfWeek.MONDAY,
    staticHeader = false,
    showExtraDays = true
  } = props;

  const initialItems = generateMonthItems(initialDate, YEARS_RANGE, YEARS_RANGE);
  const [items, setItems] = useState<DateObjectWithOptionalDay[]>(initialItems);

  const getItemIndex = useCallback((date: number) => {
    'worklet';
    for (let i = 0; i < items.length; i++) {
      if (isSameMonth(items[i], date)) {
        return i;
      }
    }
    return -1;
  }, [items]);

  const flashListRef = useRef();
  const current = useSharedValue<number>(initialDate);
  const initialMonthIndex = useRef(getItemIndex(current.value));
  const lastUpdateSource = useSharedValue<UpdateSource>(UpdateSource.INIT);
  const processedData = useMemo(() => addHeaders(data), [data]);
  const scrolledByUser = useSharedValue<boolean>(false);
  const headerHeight = useSharedValue(0);

  const setDate = useCallback<CalendarContextProps['setDate']>((date: number, updateSource: UpdateSource) => {
    current.value = date;
    lastUpdateSource.value = updateSource;
    // eslint-disable-next-line react-hooks/exhaustive-deps
  }, []);

  const scrollToIndex = useCallback((index: number) => {
    scrolledByUser.value = false;
    // @ts-expect-error
    flashListRef.current?.scrollToIndex({index, animated: true});
    // eslint-disable-next-line react-hooks/exhaustive-deps
  }, [getItemIndex]);

  useDidUpdate(() => {
    setDate(initialDate, UpdateSource.PROP_UPDATE);
  }, [initialDate]);

  useDidUpdate(() => {
    const index = getItemIndex(current.value);
    scrollToIndex(index);
  }, [items, getItemIndex]);

  const setHeaderHeight = useCallback((height: number) => {
    headerHeight.value = height;
    // eslint-disable-next-line react-hooks/exhaustive-deps
  }, []);

  const contextValue = useMemo<CalendarContextProps>(() => {
    return {
      data: processedData,
      firstDayOfWeek,
      selectedDate: current,
      setDate,
      showWeeksNumbers: true,
      showExtraDays,
      updateSource: lastUpdateSource,
      staticHeader,
      setHeaderHeight,
      headerHeight
    };
  }, []);

  /** Pages reload */

  const mergeArrays = (prepend: boolean, array: DateObjectWithOptionalDay[], newArray: DateObjectWithOptionalDay[]) => {
    const arr: DateObjectWithOptionalDay[] = array.slice();
    if (prepend) {
      arr.unshift(...newArray);
    } else {
      arr.push(...newArray);
    }
    return arr;
  };

  const addPages = useCallback((index: number) => {
    const prepend = index < PAGE_RELOAD_THRESHOLD;
    const append = index > items.length - PAGE_RELOAD_THRESHOLD;
    const pastRange = prepend ? YEARS_RANGE : 0;
    const futureRange = append ? YEARS_RANGE : 0;
    const newDate = addYears(current.value, prepend ? -1 : 1);
    const newItems = generateMonthItems(newDate, pastRange, futureRange);
    const newArray = mergeArrays(prepend, items, newItems);
    setItems(newArray);
    // eslint-disable-next-line react-hooks/exhaustive-deps
  }, [items]);

  const shouldAddPages = useCallback((index: number) => {
    'worklet';
    return index !== -1 && 
      (index < PAGE_RELOAD_THRESHOLD || index > items.length - PAGE_RELOAD_THRESHOLD);
    // eslint-disable-next-line react-hooks/exhaustive-deps
  }, [items]);

  useAnimatedReaction(() => {
    return current.value;
  },
  (selected, previous) => {
    const index = getItemIndex(selected);
    
    if (shouldAddPages(index)) {
      runOnJS(addPages)(index);
    } else if (lastUpdateSource.value !== UpdateSource.MONTH_SCROLL) {
      if (previous && !isSameMonth(selected, previous)) {
        runOnJS(scrollToIndex)(index);
      }
    }
  }, [getItemIndex]);

<<<<<<< HEAD
  const onViewableItemsChanged = useCallback(({viewableItems}) => {
    const item = viewableItems?.[0]?.item;
    if (item && scrolledByUser.value) {
      if (!isSameMonth(item, current.value)) {
        const newDate = getTimestamp({year: item.year, month: item.month, day: 1});
        setDate(newDate, UpdateSource.MONTH_SCROLL);
=======
  const onViewableItemsChanged = useCallback(({viewableItems}: any) => {
    if (scrolledByUser.value) {
      const item = viewableItems?.[0]?.item;
      if (item && !isSameMonth(item, current.value)) {
        const newDate = new Date(item.year, item.month, 1);
        setDate(newDate.getTime(), UpdateSource.MONTH_SCROLL);
>>>>>>> eaed4a7a
      }
    }
    // eslint-disable-next-line react-hooks/exhaustive-deps
  }, []);

  const onMomentumScrollBegin = useCallback(() => {
    scrolledByUser.value = true;
    // eslint-disable-next-line react-hooks/exhaustive-deps
  }, []);

  const onScrollBeginDrag = useCallback(() => {
    scrolledByUser.value = true;
    // eslint-disable-next-line react-hooks/exhaustive-deps
  }, []);

  const renderCalendarItem = useCallback(({item}: any) => {
    return <CalendarItem year={item.year} month={item.month}/>;
  }, []);

  return (
    <CalendarContext.Provider value={contextValue}>
      {staticHeader && <Header/>}
      <FlashList
        ref={flashListRef}
        estimatedItemSize={Constants.screenWidth}
        data={items}
        initialScrollIndex={initialMonthIndex.current}
        estimatedFirstItemOffset={0}
        renderItem={renderCalendarItem}
        horizontal
        pagingEnabled
        showsHorizontalScrollIndicator={false}
        // TODO: Consider moving this shared logic with Agenda to a hook
        onViewableItemsChanged={onViewableItemsChanged}
        viewabilityConfig={VIEWABILITY_CONFIG}
        onMomentumScrollBegin={onMomentumScrollBegin}
        onScrollBeginDrag={onScrollBeginDrag}
      />
      {children}
      <TodayButton/>
    </CalendarContext.Provider>
  );
}

Calendar.Agenda = Agenda;

export default Calendar;<|MERGE_RESOLUTION|>--- conflicted
+++ resolved
@@ -139,21 +139,12 @@
     }
   }, [getItemIndex]);
 
-<<<<<<< HEAD
-  const onViewableItemsChanged = useCallback(({viewableItems}) => {
+  const onViewableItemsChanged = useCallback(({viewableItems}: any) => {
     const item = viewableItems?.[0]?.item;
     if (item && scrolledByUser.value) {
       if (!isSameMonth(item, current.value)) {
         const newDate = getTimestamp({year: item.year, month: item.month, day: 1});
         setDate(newDate, UpdateSource.MONTH_SCROLL);
-=======
-  const onViewableItemsChanged = useCallback(({viewableItems}: any) => {
-    if (scrolledByUser.value) {
-      const item = viewableItems?.[0]?.item;
-      if (item && !isSameMonth(item, current.value)) {
-        const newDate = new Date(item.year, item.month, 1);
-        setDate(newDate.getTime(), UpdateSource.MONTH_SCROLL);
->>>>>>> eaed4a7a
       }
     }
     // eslint-disable-next-line react-hooks/exhaustive-deps
