--- conflicted
+++ resolved
@@ -1,8 +1,4 @@
-<<<<<<< HEAD
-// export {default as Calendar} from './Calendar';
-=======
 export {default as Calendar} from './Calendar';
->>>>>>> c56e4130
 export {default as ExpandableOverlay, ExpandableOverlayProps, ExpandableOverlayMethods} from './expandableOverlay';
 // @ts-ignore
 export {
