/**
 * Known issues with React Native TextInput component
 * 1. iOS - input inner padding is off in multiline mode
 * 2. Android - input has minHeight that can't be overridden with zero padding (unlike iOS)
 * 3. Passing typography preset that includes lineHeight usually cause alignment issues with
 * other elements (leading/trailing accessories). It usually best to set lineHeight with undefined
 */
import React, {useMemo} from 'react';
import {StyleSheet} from 'react-native';
import {isEmpty, trim, omit} from 'lodash';
import {asBaseComponent, Constants, forwardRef} from '../../commons/new';
import View from '../../components/view';
import Text from '../../components/text';
import {useMeasure} from '../../hooks';
import {
  TextFieldProps,
  InternalTextFieldProps,
  ValidationMessagePosition,
  FieldContextType,
  TextFieldMethods
} from './types';
import {shouldHidePlaceholder} from './Presenter';
import Input from './Input';
import ValidationMessage from './ValidationMessage';
import Label from './Label';
import FieldContext from './FieldContext';
import useFieldState from './useFieldState';
import usePreset from './usePreset';
import FloatingPlaceholder from './FloatingPlaceholder';
import CharCounter from './CharCounter';

interface StaticMembers {
  validationMessagePositions: typeof ValidationMessagePosition;
}

/**
 * @description: A controlled, customizable TextField with validation support
 * @extends: TextInput
 * @extendsLink: https://reactnative.dev/docs/textinput
 * @example: https://github.com/wix/react-native-ui-lib/blob/master/demo/src/screens/incubatorScreens/IncubatorTextFieldScreen.tsx
 * @gif: https://github.com/wix/react-native-ui-lib/blob/master/demo/showcase/Incubator.TextField/FloatingPlaceholder.gif?raw=true, https://github.com/wix/react-native-ui-lib/blob/master/demo/showcase/Incubator.TextField/Validation.gif?raw=true, https://github.com/wix/react-native-ui-lib/blob/master/demo/showcase/Incubator.TextField/ColorByState.gif?raw=true, https://github.com/wix/react-native-ui-lib/blob/master/demo/showcase/Incubator.TextField/CharCounter.gif?raw=true, https://github.com/wix/react-native-ui-lib/blob/master/demo/showcase/Incubator.TextField/Hint.gif?raw=true
 */
const TextField = (props: InternalTextFieldProps) => {
  const {
    modifiers,
    // General
    fieldStyle: fieldStyleProp,
    dynamicFieldStyle,
    containerStyle,
    floatingPlaceholder,
    floatingPlaceholderColor,
    floatingPlaceholderStyle,
    floatOnFocus,
    placeholderTextColor,
    hint,
    // Label
    label,
    labelColor,
    labelStyle,
    labelProps,
    // Accessory Buttons
    leadingAccessory,
    trailingAccessory,
    bottomAccessory,
    // Validation
    enableErrors, // TODO: rename to enableValidation
    validationMessageStyle,
    validationMessagePosition = ValidationMessagePosition.BOTTOM,
    // Char Counter
    showCharCounter,
    charCounterStyle,
    // Input
    placeholder,
    children,
    centered,
    ...others
  } = usePreset(props);
  const {ref: leadingAccessoryRef, measurements: leadingAccessoryMeasurements} = useMeasure();
  const {onFocus, onBlur, onChangeText, fieldState, validateField, checkValidity} = useFieldState(others);

  const context = useMemo(() => {
    return {...fieldState, disabled: others.editable === false, validateField, checkValidity};
  }, [fieldState, others.editable, validateField, checkValidity]);

  const leadingAccessoryClone = useMemo(() => {
    if (leadingAccessory) {
      return React.cloneElement(leadingAccessory, {
        ref: leadingAccessoryRef
      });
    }
  }, [leadingAccessory]);

  const {margins, paddings, typography, positionStyle, color} = modifiers;
  const typographyStyle = useMemo(() => omit(typography, 'lineHeight'), [typography]);
  const colorStyle = useMemo(() => color && {color}, [color]);
  const _floatingPlaceholderStyle = useMemo(() => [typographyStyle, floatingPlaceholderStyle],
    [typographyStyle, floatingPlaceholderStyle]);

  const fieldStyle = [fieldStyleProp, dynamicFieldStyle?.(context, {preset: props.preset})];
  const hidePlaceholder = shouldHidePlaceholder(props, fieldState.isFocused);
  const retainTopMessageSpace = !floatingPlaceholder && isEmpty(trim(label));
  const centeredContainerStyle = centered && styles.centeredContainer;
  const _labelStyle = useMemo(() => (centered ? [labelStyle, styles.centeredLabel] : labelStyle),
    [labelStyle, centered]);
  const _validationMessageStyle = useMemo(() => {
    return centered ? [validationMessageStyle, styles.centeredValidationMessage] : validationMessageStyle;
  }, [validationMessageStyle, centered]);
  const inputStyle = useMemo(() => {
    return [typographyStyle, colorStyle, others.style, centered && styles.centeredInput];
  }, [typographyStyle, colorStyle, others.style, centered]);

  return (
    <FieldContext.Provider value={context}>
      <View style={[margins, positionStyle, containerStyle, centeredContainerStyle]}>
        <Label
          label={label}
          labelColor={labelColor}
          labelStyle={_labelStyle}
          labelProps={labelProps}
          floatingPlaceholder={floatingPlaceholder}
          validationMessagePosition={validationMessagePosition}
          testID={`${props.testID}.label`}
        />
        {validationMessagePosition === ValidationMessagePosition.TOP && (
          <ValidationMessage
            enableErrors={enableErrors}
            validate={others.validate}
            validationMessage={others.validationMessage}
            validationMessageStyle={_validationMessageStyle}
            retainSpace={retainTopMessageSpace}
            testID={`${props.testID}.validationMessage`}
          />
        )}
        <View style={[paddings, fieldStyle]} row centerV centerH={centered}>
          {/* <View row centerV> */}
          {leadingAccessoryClone}

          {/* Note: We're passing flexG to the View to support properly inline behavior - so the input will be rendered correctly in a row container.
            Known Issue: This slightly push the trailing accessory when entering a long text
          */}
          {children || (
            <View flexG>
              {/* Note: Render dummy placeholder for Android center issues */}
              {Constants.isAndroid && centered && (
                <Text marginR-s1 style={styles.dummyPlaceholder}>
                  {placeholder}
                </Text>
              )}
              {floatingPlaceholder && (
                <FloatingPlaceholder
                  defaultValue={others.defaultValue}
                  placeholder={placeholder}
                  floatingPlaceholderStyle={_floatingPlaceholderStyle}
                  floatingPlaceholderColor={floatingPlaceholderColor}
                  floatOnFocus={floatOnFocus}
                  validationMessagePosition={validationMessagePosition}
                  extraOffset={leadingAccessoryMeasurements?.width}
                  testID={`${props.testID}.floatingPlaceholder`}
                />
              )}
              <Input
                placeholderTextColor={hidePlaceholder ? 'transparent' : placeholderTextColor}
                {...others}
<<<<<<< HEAD
                style={[typographyStyle, colorStyle, others.style]}
=======
                style={inputStyle}
>>>>>>> 4bf83f38
                onFocus={onFocus}
                onBlur={onBlur}
                onChangeText={onChangeText}
                placeholder={placeholder}
                hint={hint}
              />
            </View>
          )}
          {trailingAccessory}
          {/* </View> */}
        </View>
        <View row spread>
          {validationMessagePosition === ValidationMessagePosition.BOTTOM && (
            <ValidationMessage
              enableErrors={enableErrors}
              validate={others.validate}
              validationMessage={others.validationMessage}
              validationMessageStyle={_validationMessageStyle}
              retainSpace
              testID={`${props.testID}.validationMessage`}
            />
          )}
          {bottomAccessory}
          {showCharCounter && (
            <CharCounter
              maxLength={others.maxLength}
              charCounterStyle={charCounterStyle}
              testID={`${props.testID}.charCounter`}
            />
          )}
        </View>
      </View>
    </FieldContext.Provider>
  );
};

TextField.displayName = 'Incubator.TextField';
TextField.validationMessagePositions = ValidationMessagePosition;

export {TextFieldProps, FieldContextType, StaticMembers as TextFieldStaticMembers, TextFieldMethods};
export default asBaseComponent<TextFieldProps, StaticMembers>(forwardRef(TextField as any), {
  modifiersOptions: {
    margins: true,
    paddings: true,
    typography: true,
    position: true,
    color: true
  }
});

const styles = StyleSheet.create({
  centeredContainer: {
    alignSelf: 'center'
  },
  centeredLabel: {
    textAlign: 'center'
  },
  centeredInput: {
    textAlign: 'center'
  },
  centeredValidationMessage: {
    flexGrow: 1,
    textAlign: 'center'
  },
  dummyPlaceholder: {
    height: 0
  }
});<|MERGE_RESOLUTION|>--- conflicted
+++ resolved
@@ -161,11 +161,7 @@
               <Input
                 placeholderTextColor={hidePlaceholder ? 'transparent' : placeholderTextColor}
                 {...others}
-<<<<<<< HEAD
-                style={[typographyStyle, colorStyle, others.style]}
-=======
                 style={inputStyle}
->>>>>>> 4bf83f38
                 onFocus={onFocus}
                 onBlur={onBlur}
                 onChangeText={onChangeText}
