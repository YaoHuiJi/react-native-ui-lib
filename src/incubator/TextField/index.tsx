/**
 * Known issues with React Native TextInput component
 * 1. iOS - input inner padding is off in multiline mode
 * 2. Android - input has minHeight that can't be overridden with zero padding (unlike iOS)
 * 3. Passing typography preset that includes lineHeight usually cause alignment issues with
 * other elements (leading/trailing accessories). It usually best to set lineHeight with undefined
 */
import React, {useMemo} from 'react';
import {StyleSheet} from 'react-native';
import {isEmpty, trim, omit} from 'lodash';
import {asBaseComponent, Constants, forwardRef} from '../../commons/new';
import View from '../../components/view';
import Text from '../../components/text';
import {useMeasure} from '../../hooks';
import {
  TextFieldProps,
  InternalTextFieldProps,
  ValidationMessagePosition,
  FieldContextType,
  TextFieldMethods,
<<<<<<< HEAD
  TextFieldRef
=======
  TextFieldRef,
  Validator
>>>>>>> 4ad75060
} from './types';
import {shouldHidePlaceholder} from './Presenter';
import Input from './Input';
import ValidationMessage from './ValidationMessage';
import Label from './Label';
import FieldContext from './FieldContext';
import useFieldState from './useFieldState';
import usePreset from './usePreset';
import FloatingPlaceholder from './FloatingPlaceholder';
import CharCounter from './CharCounter';

interface StaticMembers {
  validationMessagePositions: typeof ValidationMessagePosition;
}

/**
 * @description: A controlled, customizable TextField with validation support
 * @extends: TextInput
 * @extendsLink: https://reactnative.dev/docs/textinput
 * @example: https://github.com/wix/react-native-ui-lib/blob/master/demo/src/screens/incubatorScreens/IncubatorTextFieldScreen.tsx
 * @gif: https://github.com/wix/react-native-ui-lib/blob/master/demo/showcase/Incubator.TextField/FloatingPlaceholder.gif?raw=true, https://github.com/wix/react-native-ui-lib/blob/master/demo/showcase/Incubator.TextField/Validation.gif?raw=true, https://github.com/wix/react-native-ui-lib/blob/master/demo/showcase/Incubator.TextField/ColorByState.gif?raw=true, https://github.com/wix/react-native-ui-lib/blob/master/demo/showcase/Incubator.TextField/CharCounter.gif?raw=true, https://github.com/wix/react-native-ui-lib/blob/master/demo/showcase/Incubator.TextField/Hint.gif?raw=true
 */
const TextField = (props: InternalTextFieldProps) => {
  const {
    modifiers,
    // General
    fieldStyle: fieldStyleProp,
    dynamicFieldStyle,
    containerStyle,
    floatingPlaceholder,
    floatingPlaceholderColor,
    floatingPlaceholderStyle,
    floatOnFocus,
    placeholderTextColor,
    hint,
    // Label
    label,
    labelColor,
    labelStyle,
    labelProps,
    // Accessory Buttons
    leadingAccessory,
    trailingAccessory,
    bottomAccessory,
    // Validation
    enableErrors, // TODO: rename to enableValidation
    validationMessageStyle,
    validationMessagePosition = ValidationMessagePosition.BOTTOM,
    // Char Counter
    showCharCounter,
    charCounterStyle,
    // Input
    placeholder,
    children,
    centered,
    readonly = false,
    ...others
  } = usePreset(props);
  const {ref: leadingAccessoryRef, measurements: leadingAccessoryMeasurements} = useMeasure();
  const {onFocus, onBlur, onChangeText, fieldState, validateField, checkValidity} = useFieldState(others);

  const context = useMemo(() => {
    return {
      ...fieldState,
      disabled: others.editable === false,
      readonly,
      validateField,
      checkValidity
    };
  }, [fieldState, others.editable, readonly, validateField, checkValidity]);

  const leadingAccessoryClone = useMemo(() => {
    if (leadingAccessory) {
      return React.cloneElement(leadingAccessory, {
        ref: leadingAccessoryRef
      });
    }
  }, [leadingAccessory]);

  const {margins, paddings, typography, positionStyle, color} = modifiers;
  const typographyStyle = useMemo(() => omit(typography, 'lineHeight'), [typography]);
  const colorStyle = useMemo(() => color && {color}, [color]);
  const _floatingPlaceholderStyle = useMemo(() => [typographyStyle, floatingPlaceholderStyle],
    [typographyStyle, floatingPlaceholderStyle]);

  const fieldStyle = [fieldStyleProp, dynamicFieldStyle?.(context, {preset: props.preset})];
  const hidePlaceholder = shouldHidePlaceholder(props, fieldState.isFocused);
  const retainTopMessageSpace = !floatingPlaceholder && isEmpty(trim(label));
  const centeredContainerStyle = centered && styles.centeredContainer;
  const _labelStyle = useMemo(() => (centered ? [labelStyle, styles.centeredLabel] : labelStyle),
    [labelStyle, centered]);
  const _validationMessageStyle = useMemo(() => {
    return centered ? [validationMessageStyle, styles.centeredValidationMessage] : validationMessageStyle;
  }, [validationMessageStyle, centered]);
  const inputStyle = useMemo(() => {
    return [typographyStyle, colorStyle, others.style, centered && styles.centeredInput];
  }, [typographyStyle, colorStyle, others.style, centered]);
  const dummyPlaceholderStyle = useMemo(() => {
    return [inputStyle, styles.dummyPlaceholder];
  }, [inputStyle]);

  return (
    <FieldContext.Provider value={context}>
      <View style={[margins, positionStyle, containerStyle, centeredContainerStyle]}>
        <Label
          label={label}
          labelColor={labelColor}
          labelStyle={_labelStyle}
          labelProps={labelProps}
          floatingPlaceholder={floatingPlaceholder}
          validationMessagePosition={validationMessagePosition}
          testID={`${props.testID}.label`}
        />
        {validationMessagePosition === ValidationMessagePosition.TOP && (
          <ValidationMessage
            enableErrors={enableErrors}
            validate={others.validate}
            validationMessage={others.validationMessage}
            validationMessageStyle={_validationMessageStyle}
            retainSpace={retainTopMessageSpace}
            testID={`${props.testID}.validationMessage`}
          />
        )}
        <View style={[paddings, fieldStyle]} row centerV centerH={centered}>
          {/* <View row centerV> */}
          {leadingAccessoryClone}

          {/* Note: We're passing flexG to the View to support properly inline behavior - so the input will be rendered correctly in a row container.
            Known Issue: This slightly push the trailing accessory when entering a long text
          */}
          {children || (
            <View flexG>
              {/* Note: Render dummy placeholder for Android center issues */}
              {Constants.isAndroid && centered && (
                <Text marginR-s1 style={dummyPlaceholderStyle}>
                  {placeholder}
                </Text>
              )}
              {floatingPlaceholder && (
                <FloatingPlaceholder
                  defaultValue={others.defaultValue}
                  placeholder={placeholder}
                  floatingPlaceholderStyle={_floatingPlaceholderStyle}
                  floatingPlaceholderColor={floatingPlaceholderColor}
                  floatOnFocus={floatOnFocus}
                  validationMessagePosition={validationMessagePosition}
                  extraOffset={leadingAccessoryMeasurements?.width}
                  testID={`${props.testID}.floatingPlaceholder`}
                />
              )}
              <Input
                placeholderTextColor={hidePlaceholder ? 'transparent' : placeholderTextColor}
                value={fieldState.value}
                {...others}
                readonly={readonly}
                style={inputStyle}
                onFocus={onFocus}
                onBlur={onBlur}
                onChangeText={onChangeText}
                placeholder={placeholder}
                hint={hint}
              />
            </View>
          )}
          {trailingAccessory}
          {/* </View> */}
        </View>
        <View row spread>
          {validationMessagePosition === ValidationMessagePosition.BOTTOM && (
            <ValidationMessage
              enableErrors={enableErrors}
              validate={others.validate}
              validationMessage={others.validationMessage}
              validationMessageStyle={_validationMessageStyle}
              retainSpace
              testID={`${props.testID}.validationMessage`}
            />
          )}
          {bottomAccessory}
          {showCharCounter && (
            <CharCounter
              maxLength={others.maxLength}
              charCounterStyle={charCounterStyle}
              testID={`${props.testID}.charCounter`}
            />
          )}
        </View>
      </View>
    </FieldContext.Provider>
  );
};

TextField.displayName = 'Incubator.TextField';
TextField.validationMessagePositions = ValidationMessagePosition;

export {
  TextFieldProps,
  FieldContextType,
  StaticMembers as TextFieldStaticMembers,
  TextFieldMethods,
  TextFieldRef,
<<<<<<< HEAD
  ValidationMessagePosition as TextFieldValidationMessagePosition
=======
  ValidationMessagePosition as TextFieldValidationMessagePosition,
  Validator as TextFieldValidator
>>>>>>> 4ad75060
};
export default asBaseComponent<TextFieldProps, StaticMembers>(forwardRef(TextField as any), {
  modifiersOptions: {
    margins: true,
    paddings: true,
    typography: true,
    position: true,
    color: true
  }
});

const styles = StyleSheet.create({
  centeredContainer: {
    alignSelf: 'center'
  },
  centeredLabel: {
    textAlign: 'center'
  },
  centeredInput: {
    textAlign: 'center'
  },
  centeredValidationMessage: {
    textAlign: 'center'
  },
  dummyPlaceholder: {
    height: 0
  }
});<|MERGE_RESOLUTION|>--- conflicted
+++ resolved
@@ -18,12 +18,8 @@
   ValidationMessagePosition,
   FieldContextType,
   TextFieldMethods,
-<<<<<<< HEAD
-  TextFieldRef
-=======
   TextFieldRef,
   Validator
->>>>>>> 4ad75060
 } from './types';
 import {shouldHidePlaceholder} from './Presenter';
 import Input from './Input';
@@ -225,12 +221,8 @@
   StaticMembers as TextFieldStaticMembers,
   TextFieldMethods,
   TextFieldRef,
-<<<<<<< HEAD
-  ValidationMessagePosition as TextFieldValidationMessagePosition
-=======
   ValidationMessagePosition as TextFieldValidationMessagePosition,
   Validator as TextFieldValidator
->>>>>>> 4ad75060
 };
 export default asBaseComponent<TextFieldProps, StaticMembers>(forwardRef(TextField as any), {
   modifiersOptions: {
