--- conflicted
+++ resolved
@@ -42,17 +42,9 @@
   render() {
     const {date, events, showLoader} = this.state;
     return (
-<<<<<<< HEAD
-      <View flex>
-        <Incubator.Calendar data={events} staticHeader initialDate={date} onChangeDate={this.onChangeDate}>
-          {/* <Incubator.Calendar.Agenda onEndReached={this.onEndReached} showLoader={showLoader}/> */}
-        </Incubator.Calendar>
-      </View>
-=======
       <Incubator.Calendar data={events} initialDate={date} onChangeDate={this.onChangeDate} staticHeader>
         <Incubator.Calendar.Agenda onEndReached={this.onEndReached} showLoader={showLoader}/>
       </Incubator.Calendar>
->>>>>>> 3ab35679
     );
   }
 }