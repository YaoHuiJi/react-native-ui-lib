<<<<<<< HEAD
import React from 'react';
import ListItemPart from 'src/components/listItem/ListItemPart';
import {ListItemProps} from './types';
export {ListItemProps};

declare class ListItem extends Component<ListItemProps, State> {
  static displayName: string;
  static Part: typeof ListItemPart;
  constructor(props: ListItemProps);
  onHideUnderlay(): void;
  onShowUnderlay(): void;
  setPressed(isPressed: boolean): void;
  renderViewContainer: () => JSX.Element;
  renderCustomContainer(Container: React.ComponentType): JSX.Element;
  renderChildren(): React.DetailedReactHTMLElement<any, HTMLElement>[] | null | undefined;
  render(): JSX.Element;
}
declare const _default: React.ComponentClass<
  ListItemProps & {
    useCustomTheme?: boolean | undefined;
  },
  any
> &
  typeof ListItem;
=======
import React, { Component } from 'react';
import ListItemPart from './ListItemPart';
import { ListItemProps } from './types';
declare type ListItemState = {
    pressed: boolean;
};
declare class ListItem extends Component<ListItemProps, ListItemState> {
    static displayName: string;
    static defaultProps: {
        height: number;
        containerElement: React.ComponentClass<import("../../components/touchableOpacity").TouchableOpacityProps & {
            useCustomTheme?: boolean | undefined;
        }, any>;
        underlayColor: string;
    };
    static Part: typeof ListItemPart;
    styles: {
        container: {
            backgroundColor: string;
        };
        innerContainer: {
            flexDirection: "row";
            height: string | number | undefined;
        };
    };
    constructor(props: ListItemProps);
    onHideUnderlay(): void;
    onShowUnderlay(): void;
    setPressed(isPressed: boolean): void;
    renderViewContainer: () => JSX.Element;
    renderCustomContainer: (Container: React.ComponentType) => JSX.Element;
    renderChildren: () => JSX.Element;
    render(): JSX.Element;
}
export { ListItemProps };
declare const _default: React.ComponentClass<ListItemProps & {
    useCustomTheme?: boolean | undefined;
}, any> & typeof ListItem;
>>>>>>> e9a26b24
export default _default;<|MERGE_RESOLUTION|>--- conflicted
+++ resolved
@@ -1,29 +1,3 @@
-<<<<<<< HEAD
-import React from 'react';
-import ListItemPart from 'src/components/listItem/ListItemPart';
-import {ListItemProps} from './types';
-export {ListItemProps};
-
-declare class ListItem extends Component<ListItemProps, State> {
-  static displayName: string;
-  static Part: typeof ListItemPart;
-  constructor(props: ListItemProps);
-  onHideUnderlay(): void;
-  onShowUnderlay(): void;
-  setPressed(isPressed: boolean): void;
-  renderViewContainer: () => JSX.Element;
-  renderCustomContainer(Container: React.ComponentType): JSX.Element;
-  renderChildren(): React.DetailedReactHTMLElement<any, HTMLElement>[] | null | undefined;
-  render(): JSX.Element;
-}
-declare const _default: React.ComponentClass<
-  ListItemProps & {
-    useCustomTheme?: boolean | undefined;
-  },
-  any
-> &
-  typeof ListItem;
-=======
 import React, { Component } from 'react';
 import ListItemPart from './ListItemPart';
 import { ListItemProps } from './types';
@@ -62,5 +36,4 @@
 declare const _default: React.ComponentClass<ListItemProps & {
     useCustomTheme?: boolean | undefined;
 }, any> & typeof ListItem;
->>>>>>> e9a26b24
 export default _default;